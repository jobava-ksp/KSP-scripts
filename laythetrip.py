--- conflicted
+++ resolved
@@ -66,8 +66,6 @@
 takeoffSpeed = 60
 runwayAltitude = 70
 liftSurfaceAoA = 60
-<<<<<<< HEAD
-=======
 
 fixedPayload = sum( (
             0.08, # nose cone science
@@ -86,7 +84,6 @@
              4)  # elevator and rudder
             * lift.smallControlSurface.mass
             ))
->>>>>>> 00b23f56
 
 for i in range(1, 10):
     payload = sum( (
